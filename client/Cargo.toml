--- conflicted
+++ resolved
@@ -6,10 +6,5 @@
 # See more keys and their definitions at https://doc.rust-lang.org/cargo/reference/manifest.html
 
 [dependencies]
-<<<<<<< HEAD
 tpm2-rs-base = { path = "../base" }
-marshal_derive = { path = "../marshal_derive" }
-=======
-zerocopy = {version="0.7.0", features = ["derive"]}
-tpm2-rs-base = { path = "../base" }
->>>>>>> f9254e81
+tpm2-rs-marshal = { path = "../marshal" }