--- conflicted
+++ resolved
@@ -1,7 +1,6 @@
 #![allow(dead_code)]
 
-use crate::{Marshalable, TpmResult, UnmarshalBuf};
-use marshal_derive::Marshal;
+use crate::{Marshal, Marshalable, TpmResult, UnmarshalBuf};
 use open_enum::open_enum;
 
 pub const TPM2_SHA_DIGEST_SIZE: u32 = 20;
@@ -95,7 +94,6 @@
     BNP638 = 0x0011,
     SM2P256 = 0x0020,
 }
-
 // TODO remove this alias and convert everything to using Command
 pub type TPM2CC = Command;
 
@@ -104,13 +102,8 @@
 #[open_enum]
 #[repr(u32)]
 #[rustfmt::skip] #[derive(Debug)] // Keep debug derivation separate for open_enum override.
-<<<<<<< HEAD
 #[derive(Copy, Clone, Default, Marshal)]
-pub enum TPM2CC {
-=======
-#[derive(Copy, Clone, Default)]
 pub enum Command {
->>>>>>> f9254e81
     NVUndefineSpaceSpecial = 0x0000011F,
     EvictControl = 0x00000120,
     HierarchyControl = 0x00000121,
