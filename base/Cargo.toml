--- conflicted
+++ resolved
@@ -6,11 +6,6 @@
 # See more keys and their definitions at https://doc.rust-lang.org/cargo/reference/manifest.html
 
 [dependencies]
-<<<<<<< HEAD
-marshal_derive = { path = "../marshal_derive" }
-=======
-zerocopy = { version="0.7.0", features = ["derive"] }
 tpm2-rs-errors = { path = "../errors" }
 tpm2-rs-marshal = { path = "../marshal" }
->>>>>>> f9254e81
 open-enum = "0.4.0"